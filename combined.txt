--- conflicted
+++ resolved
@@ -1,8 +1,4 @@
-<<<<<<< HEAD
-Total Trainable Parameters: 5493535
-=======
 Total Trainable Parameters: 6046855
->>>>>>> b9b98bf2
 
 <bound method Module.parameters of MultitaskBERT_combined(
   (bert): BertModel(
@@ -50,17 +46,10 @@
     (0): Linear(in_features=768, out_features=768, bias=True)
     (1): RMSNorm()
     (2): SwiGLU(
-<<<<<<< HEAD
-      (linear1in): Linear(in_features=768, out_features=4, bias=True)
-      (linear1out): Linear(in_features=4, out_features=768, bias=True)
-      (linear2in): Linear(in_features=768, out_features=4, bias=True)
-      (linear2out): Linear(in_features=4, out_features=768, bias=True)
-=======
       (linear1in): Linear(in_features=768, out_features=64, bias=True)
       (linear1out): Linear(in_features=64, out_features=768, bias=True)
       (linear2in): Linear(in_features=768, out_features=64, bias=True)
       (linear2out): Linear(in_features=64, out_features=768, bias=True)
->>>>>>> b9b98bf2
     )
     (3): Dropout(p=0.0, inplace=False)
     (4): Linear(in_features=768, out_features=5, bias=True)
@@ -69,17 +58,10 @@
     (0): Linear(in_features=1536, out_features=768, bias=True)
     (1): RMSNorm()
     (2): SwiGLU(
-<<<<<<< HEAD
-      (linear1in): Linear(in_features=768, out_features=4, bias=True)
-      (linear1out): Linear(in_features=4, out_features=768, bias=True)
-      (linear2in): Linear(in_features=768, out_features=4, bias=True)
-      (linear2out): Linear(in_features=4, out_features=768, bias=True)
-=======
       (linear1in): Linear(in_features=768, out_features=64, bias=True)
       (linear1out): Linear(in_features=64, out_features=768, bias=True)
       (linear2in): Linear(in_features=768, out_features=64, bias=True)
       (linear2out): Linear(in_features=64, out_features=768, bias=True)
->>>>>>> b9b98bf2
     )
     (3): Dropout(p=0.0, inplace=False)
     (4): Linear(in_features=768, out_features=1, bias=True)
@@ -88,17 +70,10 @@
     (0): Linear(in_features=1, out_features=768, bias=True)
     (1): RMSNorm()
     (2): SwiGLU(
-<<<<<<< HEAD
-      (linear1in): Linear(in_features=768, out_features=4, bias=True)
-      (linear1out): Linear(in_features=4, out_features=768, bias=True)
-      (linear2in): Linear(in_features=768, out_features=4, bias=True)
-      (linear2out): Linear(in_features=4, out_features=768, bias=True)
-=======
       (linear1in): Linear(in_features=768, out_features=64, bias=True)
       (linear1out): Linear(in_features=64, out_features=768, bias=True)
       (linear2in): Linear(in_features=768, out_features=64, bias=True)
       (linear2out): Linear(in_features=64, out_features=768, bias=True)
->>>>>>> b9b98bf2
     )
     (3): Dropout(p=0.0, inplace=False)
     (4): Linear(in_features=768, out_features=1, bias=True)
