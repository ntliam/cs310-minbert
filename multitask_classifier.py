import time
import random
import numpy as np
import argparse
import sys
import re
import os
from types import SimpleNamespace
import json

import math
from typing import List, Tuple

import torch
from torch import nn
import torch.nn.functional as F
from torch.utils.data import DataLoader
from itertools import cycle
<<<<<<< HEAD
from bert import BertModel, SwiGLU
=======
from bert import BertModel, RoBertModel
>>>>>>> 926f8a78
from optimizer import AdamW
from tqdm import tqdm

from datasets import SentenceClassificationDataset, SentencePairDataset, SentencePairTestDataset, \
    load_multitask_data, load_multitask_test_data

from evaluation import model_eval_sst, test_model_multitask, model_eval_multitask

<<<<<<< HEAD
TQDM_DISABLE=False
=======

TQDM_DISABLE = False
>>>>>>> 926f8a78

# fix the random seed


def seed_everything(seed=11711):
    random.seed(seed)
    np.random.seed(seed)
    torch.manual_seed(seed)
    torch.cuda.manual_seed(seed)
    torch.cuda.manual_seed_all(seed)
    torch.backends.cudnn.benchmark = False
    torch.backends.cudnn.deterministic = True


BERT_HIDDEN_SIZE = 768
N_SENTIMENT_CLASSES = 5

    
class MultitaskBERT(nn.Module):
    '''
    This module should use BERT for 3 tasks:

    - Sentiment classification (predict_sentiment)
    - Paraphrase detection (predict_paraphrase)
    - Semantic Textual Similarity (predict_similarity)
    '''

    def __init__(self, config):
        super(MultitaskBERT, self).__init__()
        # You will want to add layers here to perform the downstream tasks.
        # Pretrain mode does not require updating bert paramters.
        self.bert = BertModel.from_pretrained('bert-base-uncased')
        for param in self.bert.parameters():
            if config.option == 'pretrain':
                param.requires_grad = False
            elif config.option == 'finetune':
                param.requires_grad = True
        # TODO
        # raise NotImplementedError

        self.sentiment_classifier = nn.Sequential(
            nn.Linear(BERT_HIDDEN_SIZE, BERT_HIDDEN_SIZE),
            nn.BatchNorm1d(BERT_HIDDEN_SIZE),
            nn.GELU(),
            nn.Dropout(config.hidden_dropout_prob),
            nn.Linear(BERT_HIDDEN_SIZE, N_SENTIMENT_CLASSES)
        )

        self.paraphrase_classifier = nn.Sequential(
            nn.Linear(BERT_HIDDEN_SIZE * 2, BERT_HIDDEN_SIZE),
            nn.BatchNorm1d(BERT_HIDDEN_SIZE),
            nn.GELU(),
            nn.Dropout(config.hidden_dropout_prob),
            nn.Linear(BERT_HIDDEN_SIZE, 1)
        )

        self.similarity_classifier = nn.Sequential(
            nn.Linear(1, BERT_HIDDEN_SIZE),
            nn.BatchNorm1d(BERT_HIDDEN_SIZE),
            nn.GELU(),
            nn.Dropout(config.hidden_dropout_prob),
            nn.Linear(BERT_HIDDEN_SIZE, 1)
        )


        self.dropout = nn.Dropout(config.hidden_dropout_prob)

    def forward(self, input_ids, attention_mask):
        'Takes a batch of sentences and produces embeddings for them.'
        # The final BERT embedding is the hidden state of [CLS] token (the first token)
        # Here, you can start by just returning the embeddings straight from BERT.
        # When thinking of improvements, you can later try modifying this
        # (e.g., by adding other layers).
        # TODO
        # raise NotImplementedError
        outputs = self.bert(input_ids, attention_mask)
        cls_output = outputs['pooler_output']

        return cls_output

    def predict_sentiment(self, input_ids, attention_mask):
        '''Given a batch of sentences, outputs logits for classifying sentiment.
        There are 5 sentiment classes:
        (0 - negative, 1- somewhat negative, 2- neutral, 3- somewhat positive, 4- positive)
        Thus, your output should contain 5 logits for each sentence.
        '''
        # TODO
        # raise NotImplementedError
        # Get the BERT embeddings
        embeddings = self.forward(input_ids, attention_mask)

        # Pass the embeddings through the sentiment classifier
        logits = self.sentiment_classifier(self.dropout(embeddings))
        return logits

    def predict_paraphrase(self,
                           input_ids_1, attention_mask_1,
                           input_ids_2, attention_mask_2):
        '''Given a batch of pairs of sentences, outputs a single logit for predicting whether they are paraphrases.
        Note that your output should be unnormalized (a logit); it will be passed to the sigmoid function
        during evaluation, and handled as a logit by the appropriate loss function.
        '''
        # TODO
        # raise NotImplementedError

        # Get BERT embeddings for both sentences in each pair
        cls_embedding_1 = self.forward(input_ids_1, attention_mask_1)
        cls_embedding_2 = self.forward(input_ids_2, attention_mask_2)

        out1 = self.dropout(cls_embedding_1)
        out2 = self.dropout(cls_embedding_2)
        

        # Concatenate the embeddings
        embeddings = torch.cat((out1, out2), dim=1)

        # Pass the concatenated embeddings through the paraphrase classifier
        logits = self.paraphrase_classifier(embeddings)

        return logits

    def predict_similarity(self,
                           input_ids_1, attention_mask_1,
                           input_ids_2, attention_mask_2):
        '''Given a batch of pairs of sentences, outputs a single logit corresponding to how similar they are.
        Note that your output should be unnormalized (a logit).
        '''
        # TODO
        # raise NotImplementedError
        # Get BERT embeddings for both sentences in each pair
        cls_embedding_1 = self.forward(input_ids_1, attention_mask_1)
        cls_embedding_2 = self.forward(input_ids_2, attention_mask_2)

        # Calculate cosine similarity between the embeddings
        logits = F.cosine_similarity(cls_embedding_1, cls_embedding_2, dim=1)

        return logits


########### LoRA #############
""" 
Modified from: https://github.com/alexriggio/BERT-LoRA-TensorRT
Credits to: https://github.com/alexriggio/BERT-LoRA-TensorRT
"""


class LinearLoRA(nn.Module):
    """
    A low-rank adapted linear layer. 

    Args:
        in_dim: int = An integer representing the input dimension of the linear layer 
        out_dim: int = An integer representing the output dimension of the linear layer
        r: int = An integer representing the rank of the low-rank approximated matrices
        lora_alpha: int = An integer representing the numerator of the scaling constant alpha / r 
        lora_dropout: float = A float between 0 and 1 representing the dropout probability      
    """

    def __init__(
        self,
        in_dim: int,
        out_dim: int,
        r: int = 8,
        lora_alpha: int = 16,
        lora_dropout: float = 0.,
    ):
        super().__init__()
        self.r = r
        self.lora_alpha = lora_alpha
        self.lora_dropout = nn.Dropout(lora_dropout)

        # Check that the rank is at least 1
        assert r > 0, "Variable 'r' is not greater than zero. Choose a rank of 1 or greater."

        # recreate the linear layer and freeze it (the actual weight values will be copied in outside of this class)
        self.pretrained = nn.Linear(in_dim, out_dim, bias=True)
        self.pretrained.weight.requires_grad = False

        # create the low-rank A matrix and initialize with same method as in Hugging Face PEFT library
        self.lora_A = nn.Linear(in_dim, r, bias=False)
        nn.init.kaiming_uniform_(self.lora_A.weight, a=math.sqrt(5))

        # create the low-rank B matrix and initialize to zero
        self.lora_B = nn.Linear(r, out_dim, bias=False)
        nn.init.constant_(self.lora_B.weight, 0)

        # scaling constant
        self.scaling = self.lora_alpha / self.r

    def forward(self, x):
        pretrained_out = self.pretrained(x)
        lora_out = self.lora_dropout(x)
        lora_out = self.lora_A(lora_out)
        lora_out = self.lora_B(lora_out)
        lora_out = lora_out * self.scaling
        return pretrained_out + lora_out


def freeze_model(model):
    """Freezes all layers except the LoRa modules and classifier."""
    for name, param in model.named_parameters():
        if "lora" not in name and "classifier" not in name:
            param.requires_grad = False


def create_lora(module, r, lora_dropout, lora_alpha):
    """Converts a linear module to a LoRA linear module."""
    k, d = module.weight.shape  # pytorch nn.Linear weights are transposed, that is why shape is (k, d) and not (d, k)
    lora = LinearLoRA(d, k, r, lora_dropout=lora_dropout,
                      lora_alpha=lora_alpha)
    with torch.no_grad():
        lora.pretrained.weight.copy_(module.weight)
        lora.pretrained.bias.copy_(module.bias)
    return lora


def add_lora_layers(
    model,
    module_names: Tuple = ("query", "value"),
    r: int = 8,
    lora_alpha: float = 16,
    lora_dropout: float = 0.1,
    ignore_layers: List[int] = []
):
    """
        Replaces chosen linear modules with LoRA equivalents. 

        Args:
            model: torch.nn.Module = The PyTorch model to be used
            module_names: Tuple = A tuple containing the names of the linear layers to replace
                Ex. ("query") to replace the linear modules with "query" in the name --> bert.encoder.layer.0.attention.self.query
            r: int = 
            lora_alpha: int = An integer representing the numerator of the scaling constant alpha / r 
            lora_dropout: float = A float between 0 and 1 representing the dropout probability
            ignore_layers: list = A list with the indices of all BERT layers NOT to add LoRA modules 
        """
    module_types: Tuple = (nn.Linear,)

    # disable dropout in frozen layers
    for module in model.modules():
        if isinstance(module, nn.Dropout):
            module.p = 0.0
    # replace chosen linear modules with lora modules
    for name, module in model.named_children():
        if isinstance(module, module_types) and name in module_names:
            temp_lora = create_lora(
                module, r=r, lora_dropout=lora_dropout, lora_alpha=lora_alpha)
            setattr(model, name, temp_lora)
        else:
            ignore_layers_str = [str(i) for i in ignore_layers]
            if name not in ignore_layers_str:
                add_lora_layers(module, module_names, r,
                                lora_dropout, lora_alpha, ignore_layers)


def unfreeze_model(model):
    """Unfreezes all parameters in a model by setting requires_grad to True."""
    for name, param in model.named_parameters():
        param.requires_grad = True


def create_linear(module):
    """Converts a LoRA linear module back to a linear module."""
    k, d = module.pretrained.weight.shape  # pytorch nn.Linear weights are transposed, that is why variables are k, d and not d, k
    linear = nn.Linear(d, k, bias=True)

    with torch.no_grad():
        linear.weight.copy_(module.pretrained.weight +
                            (module.lora_B.weight @ module.lora_A.weight) * module.scaling)
        linear.bias.copy_(module.pretrained.bias)

    return linear


def merge_lora_layers(model, module_names: Tuple = ("query", "value"), dropout=0.1):
    """
        Replaces LoRA modules with their original linear equivalents. 

        Args:
            model: torch.nn.Module = The PyTorch model to be used
            module_names: Tuple = A tuple containing the names of the LoRA layers to replace
                Ex. ("query") to replace the LoRA modules with "query" in the name --> bert.encoder.layer.0.attention.self.query
            r: int = 
            dropout: float = A float between 0 and 1 representing the dropout probability    
        """
    # enable dropout in frozen layers
    for module in model.modules():
        if isinstance(module, nn.Dropout):
            module.p = dropout
    # replace chosen linear modules with lora modules
    for name, module in model.named_children():
        if name in module_names and hasattr(module, "pretrained"):
            temp_linear = create_linear(module)
            setattr(model, name, temp_linear)
        else:
            merge_lora_layers(module, module_names=module_names, dropout=0.1)


class MultitaskBERT_LoRA(MultitaskBERT):
    '''
    This module should use BERT for 3 tasks:

    - Sentiment classification (predict_sentiment)
    - Paraphrase detection (predict_paraphrase)
    - Semantic Textual Similarity (predict_similarity)
    '''

    def __init__(self, config):
        super(MultitaskBERT_LoRA, self).__init__(config)
        # inject the LoRA layers into the model
        self.config = config

        add_lora_layers(self, r=8, lora_alpha=16)
        freeze_model(self)  # freeze the non-LoRA parameters


########### End of LoRA ###############

########### LoRA + RoPE #############

def get_sinusoidal_positional_embeddings(seq_len, dim):
    position_ids = torch.arange(seq_len, dtype=torch.float).unsqueeze(1)
    indices = torch.arange(dim // 2, dtype=torch.float).unsqueeze(0)
    angle_rates = 1 / torch.pow(10000, (2 * indices) / dim)
    sinusoidal_pos = position_ids * angle_rates
    return torch.sin(sinusoidal_pos), torch.cos(sinusoidal_pos)


class MutitaskBERT_LoRA_RoPE(MultitaskBERT):
    '''
    This module should use BERT for 3 tasks:

    - Sentiment classification (predict_sentiment)
    - Paraphrase detection (predict_paraphrase)
    - Semantic Textual Similarity (predict_similarity)
    '''

    def __init__(self, config):
        super(MutitaskBERT_LoRA_RoPE, self).__init__(config)
        self.config = config
        self.bert = RoBertModel.from_pretrained('bert-base-uncased')
        add_lora_layers(self, r=8, lora_alpha=16)
        freeze_model(self)  # freeze the non-LoRA parameters

    def forward(self, input_ids, attention_mask):
        'Takes a batch of sentences and produces embeddings for them.'
        # The final BERT embedding is the hidden state of [CLS] token (the first token)
        # Here, you can start by just returning the embeddings straight from BERT.
        # When thinking of improvements, you can later try modifying this
        # (e.g., by adding other layers).
        # TODO
        # raise NotImplementedError
        seq_length = input_ids.size(1)
        sinusoidal_pos = get_sinusoidal_positional_embeddings(
            seq_length, self.config.hidden_size)

        outputs = self.bert(input_ids, attention_mask, sinusoidal_pos)
        cls_output = outputs['pooler_output']

        return cls_output

    def predict_sentiment(self, input_ids, attention_mask):
        '''Given a batch of sentences, outputs logits for classifying sentiment.
        There are 5 sentiment classes:
        (0 - negative, 1- somewhat negative, 2- neutral, 3- somewhat positive, 4- positive)
        Thus, your output should contain 5 logits for each sentence.
        '''

        # TODO
        # raise NotImplementedError
        # Get the BERT embeddings
        embeddings = self.forward(input_ids, attention_mask)

        # Pass the embeddings through the sentiment classifier
        logits = self.sentiment_classifier(self.dropout(embeddings))
        return logits

    def predict_paraphrase(self,
                           input_ids_1, attention_mask_1,
                           input_ids_2, attention_mask_2):
        '''Given a batch of pairs of sentences, outputs a single logit for predicting whether they are paraphrases.
        Note that your output should be unnormalized (a logit); it will be passed to the sigmoid function
        during evaluation, and handled as a logit by the appropriate loss function.
        '''
        # TODO
        # raise NotImplementedError

        # Get BERT embeddings for both sentences in each pair
        cls_embedding_1 = self.forward(
            input_ids_1, attention_mask_1)
        cls_embedding_2 = self.forward(
            input_ids_2, attention_mask_2)

        # Concatenate the embeddings
        embeddings = torch.cat((cls_embedding_1, cls_embedding_2), dim=1)

        # Pass the concatenated embeddings through the paraphrase classifier
        logits = self.paraphrase_classifier(embeddings)

        return logits

    def predict_similarity(self,
                           input_ids_1, attention_mask_1,
                           input_ids_2, attention_mask_2):
        '''Given a batch of pairs of sentences, outputs a single logit corresponding to how similar they are.
        Note that your output should be unnormalized (a logit).
        '''
        # TODO
        # raise NotImplementedError

        # Get BERT embeddings for both sentences in each pair
        cls_embedding_1 = self.forward(
            input_ids_1, attention_mask_1)
        cls_embedding_2 = self.forward(
            input_ids_2, attention_mask_2)

        # Calculate cosine similarity between the embeddings
        logits = F.cosine_similarity(cls_embedding_1, cls_embedding_2, dim=1)

        return logits

########### End of LoRA + RoPE ###############


def save_model(model, optimizer, args, config, filepath):
    save_info = {
        'model': model.state_dict(),
        'optim': optimizer.state_dict(),
        'args': args,
        'model_config': config,
        'system_rng': random.getstate(),
        'numpy_rng': np.random.get_state(),
        'torch_rng': torch.random.get_rng_state(),
    }

    torch.save(save_info, filepath)
    print(f"save the model to {filepath}")


def train_multitask(args, save_metrics, model_name='baseline'):

    model_dict = {
        'baseline': MultitaskBERT,
        'LoRA': MultitaskBERT_LoRA,
        'RoPE': MutitaskBERT_LoRA_RoPE
    }

    device = torch.device('cuda') if args.use_gpu else torch.device('cpu')
    # Load data
    print("========================Loading data========================")
    sst_train_data, num_labels_sst, para_train_data, sts_train_data = load_multitask_data(
        args.sst_train, args.para_train, args.sts_train, split='train')
    sst_dev_data, num_labels_sst, para_dev_data, sts_dev_data = load_multitask_data(
        args.sst_dev, args.para_dev, args.sts_dev, split='train')

    sst_train_data = SentenceClassificationDataset(sst_train_data, args)
    sst_dev_data = SentenceClassificationDataset(sst_dev_data, args)

<<<<<<< HEAD
    sst_train_dataloader = DataLoader(sst_train_data, shuffle=True, batch_size=args.batch_size, 
                                      collate_fn=sst_train_data.collate_fn)
    sst_dev_dataloader = DataLoader(sst_dev_data, shuffle=False, batch_size=args.batch_size, 
                                    collate_fn=sst_dev_data.collate_fn)
    
    para_train_data = SentencePairDataset(para_train_data, args)
    para_dev_data = SentencePairDataset(para_dev_data, args)

    para_train_dataloader = DataLoader(para_train_data, shuffle=True, batch_size=args.batch_size,
                                      collate_fn=para_train_data.collate_fn, num_workers=4)
    para_dev_dataloader = DataLoader(para_dev_data, shuffle=False, batch_size=args.batch_size,
                                    collate_fn=para_dev_data.collate_fn, num_workers=4)
    
    sts_train_data = SentencePairDataset(sts_train_data, args)
    sts_dev_data = SentencePairDataset(sts_dev_data, args)

    sts_train_dataloader = DataLoader(sts_train_data, shuffle=True, batch_size=args.batch_size, 
                                      collate_fn=sts_train_data.collate_fn)
    sts_dev_dataloader = DataLoader(sts_dev_data, shuffle=False, batch_size=args.batch_size, 
                                    collate_fn=sts_dev_data.collate_fn)
=======
    sst_train_dataloader = DataLoader(
        sst_train_data, shuffle=True, batch_size=args.batch_size, collate_fn=sst_train_data.collate_fn)
    sst_dev_dataloader = DataLoader(
        sst_dev_data, shuffle=False, batch_size=args.batch_size, collate_fn=sst_dev_data.collate_fn)

    para_train_data = SentencePairDataset(para_train_data, args)
    para_dev_data = SentencePairDataset(para_dev_data, args)

    para_train_dataloader = DataLoader(
        para_train_data, shuffle=True, batch_size=args.batch_size, collate_fn=para_train_data.collate_fn)
    para_dev_dataloader = DataLoader(
        para_dev_data, shuffle=False, batch_size=args.batch_size, collate_fn=para_dev_data.collate_fn)

    sts_train_data = SentencePairDataset(sts_train_data, args)
    sts_dev_data = SentencePairDataset(sts_dev_data, args)

    sts_train_dataloader = DataLoader(
        sts_train_data, shuffle=True, batch_size=args.batch_size, collate_fn=sts_train_data.collate_fn)
    sts_dev_dataloader = DataLoader(
        sts_dev_data, shuffle=False, batch_size=args.batch_size, collate_fn=sts_dev_data.collate_fn)
>>>>>>> 926f8a78

    print("========================Data loaded========================")

    # Init model
    config = {'hidden_dropout_prob': args.hidden_dropout_prob,
              'num_labels': num_labels_sst,
              'hidden_size': 768,
              'data_dir': '.',
              'option': args.option}

    config = SimpleNamespace(**config)

    model = model_dict[model_name](config)

    total_params = sum(p.numel()
                       for p in model.parameters() if p.requires_grad)

    with open(model_name + '.txt', 'w') as f:
        f.write(f"Total Trainable Parameters: {total_params}\n\n")
        f.write(str(model.parameters))

    model = model.to(device)
    print("========================Model Created========================")

    lr = args.lr
    optimizer = AdamW(model.parameters(), lr=lr)
    best_avg_normalized_score = 0

    print("========================Training========================")
    # Mixed precision training
    scaler = torch.cuda.amp.GradScaler()

    # Training loop with mixed precision
    for epoch in range(args.epochs):
        model.train()
        train_loss = 0
        num_batches = 0

        for dataloader in [sst_train_dataloader, para_train_dataloader, sts_train_dataloader]:
            for batch in tqdm(dataloader, desc=f'train-{epoch}', disable=TQDM_DISABLE):
                optimizer.zero_grad()

<<<<<<< HEAD
                with torch.cuda.amp.autocast():
                    if dataloader == sst_train_dataloader:
                        input_ids, attention_mask, labels = (
                            batch['token_ids'].to(device),
                            batch['attention_mask'].to(device), 
                            batch['labels'].to(device)
                        )
                        logits = model.predict_sentiment(input_ids, attention_mask)
                        loss = (F.cross_entropy(logits, labels.view(-1), reduction='sum') / args.batch_size)

                    elif dataloader == para_train_dataloader:
                        input_ids_1, attention_mask_1, input_ids_2, attention_mask_2, labels = (
                            batch['token_ids_1'].to(device),
                            batch['attention_mask_1'].to(device),
                            batch['token_ids_2'].to(device),
                            batch['attention_mask_2'].to(device),
                            batch['labels'].to(device),
                        )
                        logits = model.predict_paraphrase(input_ids_1, attention_mask_1, input_ids_2, attention_mask_2)
                        logits = torch.sigmoid(logits)  # sigmoid
                        loss = F.binary_cross_entropy_with_logits(logits.squeeze(), labels.float())

                    elif dataloader == sts_train_dataloader:
                        input_ids_1, attention_mask_1, input_ids_2, attention_mask_2, labels = (
                            batch['token_ids_1'].to(device),
                            batch['attention_mask_1'].to(device),
                            batch['token_ids_2'].to(device),
                            batch['attention_mask_2'].to(device),
                            batch['labels'].to(device),
                        )
                        if args.option == 'pretrain':
                            logits = model.predict_similarity(input_ids_1, attention_mask_1, input_ids_2, attention_mask_2)
                            loss = F.mse_loss(logits.squeeze(), labels.float())
                        else:
                            labels_scaled = labels.float() / 5.0
                            cos_sim = model.predict_similarity(input_ids_1, attention_mask_1, input_ids_2, attention_mask_2)
                            loss = F.mse_loss(cos_sim.squeeze(), labels_scaled)

                scaler.scale(loss).backward()
                scaler.step(optimizer)
                scaler.update()

=======
                if dataloader == sst_train_dataloader:
                    input_ids, attention_mask, labels = (
                        batch['token_ids'].to(device),
                        batch['attention_mask'].to(device),
                        batch['labels'].to(device)
                    )
                    logits = model.predict_sentiment(input_ids, attention_mask)
                    loss = (F.cross_entropy(logits, labels.view(-1),
                            reduction='sum') / args.batch_size)

                elif dataloader == para_train_dataloader:
                    input_ids_1, attention_mask_1, input_ids_2, attention_mask_2, labels = (
                        batch['token_ids_1'].to(device),
                        batch['attention_mask_1'].to(device),
                        batch['token_ids_2'].to(device),
                        batch['attention_mask_2'].to(device),
                        batch['labels'].to(device),
                    )
                    logits = model.predict_paraphrase(
                        input_ids_1, attention_mask_1, input_ids_2, attention_mask_2)
                    loss = F.binary_cross_entropy_with_logits(
                        logits.squeeze(), labels.float())

                elif dataloader == sts_train_dataloader:
                    input_ids_1, attention_mask_1, input_ids_2, attention_mask_2, labels = (
                        batch['token_ids_1'].to(device),
                        batch['attention_mask_1'].to(device),
                        batch['token_ids_2'].to(device),
                        batch['attention_mask_2'].to(device),
                        batch['labels'].to(device),
                    )
                    if args.option == 'pretrain':
                        logits = model.predict_similarity(
                            input_ids_1, attention_mask_1, input_ids_2, attention_mask_2)
                        loss = F.mse_loss(logits.squeeze(), labels.float())
                    else:
                        labels_scaled = labels.float() / 5.0
                        cos_sim = model.predict_similarity(
                            input_ids_1, attention_mask_1, input_ids_2, attention_mask_2)
                        loss = F.mse_loss(cos_sim.squeeze(), labels_scaled)

                loss.backward()
                optimizer.step()
>>>>>>> 926f8a78
                train_loss += loss.item()
                num_batches += 1

        train_loss = train_loss / num_batches

<<<<<<< HEAD
        sentiment_accuracy, sst_y_pred, sst_sent_ids,\
            paraphrase_accuracy, para_y_pred, para_sent_ids, \
                sts_corr, sts_y_pred, sts_sent_ids = model_eval_multitask(
            sst_dev_dataloader, para_dev_dataloader, sts_dev_dataloader, model, device
        )
=======
        sentiment_accuracy, sst_y_pred, sst_sent_ids, \
            paraphrase_accuracy, para_y_pred, para_sent_ids, \
            sts_corr, sts_y_pred, sts_sent_ids = model_eval_multitask(
                sst_dev_dataloader, para_dev_dataloader, sts_dev_dataloader, model, device
            )
>>>>>>> 926f8a78

        avg_normalized_score = (sentiment_accuracy +
                                paraphrase_accuracy + ((sts_corr + 1) / 2)) / 3

        if avg_normalized_score > best_avg_normalized_score:
            best_avg_normalized_score = avg_normalized_score
            save_model(model, optimizer, args, config, args.filepath)

        print(f"Epoch {epoch}: train loss :: {train_loss:.3f}, "
              f"sentiment acc :: {sentiment_accuracy:.3f}, paraphrase acc :: {paraphrase_accuracy:.3f}, sts corr :: {sts_corr:.3f}, "
              f"avg acc :: {avg_normalized_score:.3f}")

        save_metrics["epoch"].append(epoch)
        save_metrics["train_loss"].append(train_loss)
        save_metrics["train_sentiment_acc"].append(sentiment_accuracy)
        save_metrics["train_paraphrase_acc"].append(paraphrase_accuracy)
        save_metrics["train_sts_corr"].append(sts_corr)
        save_metrics["train_avg_normalized_score"].append(avg_normalized_score)


def test_model(args, save_metrics):
    with torch.no_grad():
        device = torch.device('cuda') if args.use_gpu else torch.device('cpu')
        saved = torch.load(args.filepath)
        config = saved['model_config']

        model = MultitaskBERT(config)
        model.load_state_dict(saved['model'])
        model = model.to(device)
        print(f"Loaded model to test from {args.filepath}")

        test_model_multitask(args, model, device, save_metrics)


def get_args():
    parser = argparse.ArgumentParser()
    parser.add_argument("--sst_train", type=str,
                        default="data/ids-sst-train.csv")
    parser.add_argument("--sst_dev", type=str, default="data/ids-sst-dev.csv")
    parser.add_argument("--sst_test", type=str,
                        default="data/ids-sst-test-student.csv")

    parser.add_argument("--para_train", type=str,
                        default="data/quora-train.csv")
    parser.add_argument("--para_dev", type=str, default="data/quora-dev.csv")
    parser.add_argument("--para_test", type=str,
                        default="data/quora-test-student.csv")

    parser.add_argument("--sts_train", type=str, default="data/sts-train.csv")
    parser.add_argument("--sts_dev", type=str, default="data/sts-dev.csv")
    parser.add_argument("--sts_test", type=str,
                        default="data/sts-test-student.csv")

    parser.add_argument("--seed", type=int, default=11711)
    parser.add_argument("--epochs", type=int, default=10)
    parser.add_argument("--option", type=str,
                        help='pretrain: the BERT parameters are frozen; finetune: BERT parameters are updated',
                        choices=('pretrain', 'finetune'), default="finetune")
    parser.add_argument("--use_gpu", action='store_true')

    parser.add_argument("--sst_dev_out", type=str,
                        default="predictions/sst-dev-output.csv")
    parser.add_argument("--sst_test_out", type=str,
                        default="predictions/sst-test-output.csv")

    parser.add_argument("--para_dev_out", type=str,
                        default="predictions/para-dev-output.csv")
    parser.add_argument("--para_test_out", type=str,
                        default="predictions/para-test-output.csv")

    parser.add_argument("--sts_dev_out", type=str,
                        default="predictions/sts-dev-output.csv")
    parser.add_argument("--sts_test_out", type=str,
                        default="predictions/sts-test-output.csv")

    # hyper parameters
    parser.add_argument(
        "--batch_size", help='sst: 64, cfimdb: 8 can fit a 12GB GPU', type=int, default=8)
    parser.add_argument("--hidden_dropout_prob", type=float, default=0.3)
    parser.add_argument("--lr", type=float, help="learning rate, default lr for 'pretrain': 1e-3, 'finetune': 1e-5",
                        default=1e-5)
    args, unknown = parser.parse_known_args()
    return args


def main():
    args = get_args()
    # save path
    args.filepath = f'{args.option}-{args.epochs}-{args.lr}-multitask.pt'
    seed_everything(args.seed)  # fix the seed for reproducibility

    save_metrics = {
        "batch_size": args.batch_size,
        "lr": args.lr,
        "hidden_dropout_prob": args.hidden_dropout_prob,
        "option": args.option,
        "epoch": [],
        "train_loss": [],
        "train_sentiment_acc": [],
        "train_paraphrase_acc": [],
        "train_sts_corr": [],
        "train_avg_normalized_score": [],
        "test_sentiment_accuracy": [],
        "test_paraphrase_accuracy": [],
        "test_sts_corr": []
    }

    train_multitask(args, save_metrics)
    test_model(args, save_metrics)

    # Save save_metrics to a JSON file
    with open('stats/multitask_saved_metrics.json', 'w') as f:
        json.dump(save_metrics, f, indent=4)

    print('Metrics saved to multitask_saved_metrics.json')


if __name__ == "__main__":
    main()<|MERGE_RESOLUTION|>--- conflicted
+++ resolved
@@ -16,11 +16,7 @@
 import torch.nn.functional as F
 from torch.utils.data import DataLoader
 from itertools import cycle
-<<<<<<< HEAD
-from bert import BertModel, SwiGLU
-=======
 from bert import BertModel, RoBertModel
->>>>>>> 926f8a78
 from optimizer import AdamW
 from tqdm import tqdm
 
@@ -29,12 +25,8 @@
 
 from evaluation import model_eval_sst, test_model_multitask, model_eval_multitask
 
-<<<<<<< HEAD
-TQDM_DISABLE=False
-=======
 
 TQDM_DISABLE = False
->>>>>>> 926f8a78
 
 # fix the random seed
 
@@ -493,28 +485,6 @@
     sst_train_data = SentenceClassificationDataset(sst_train_data, args)
     sst_dev_data = SentenceClassificationDataset(sst_dev_data, args)
 
-<<<<<<< HEAD
-    sst_train_dataloader = DataLoader(sst_train_data, shuffle=True, batch_size=args.batch_size, 
-                                      collate_fn=sst_train_data.collate_fn)
-    sst_dev_dataloader = DataLoader(sst_dev_data, shuffle=False, batch_size=args.batch_size, 
-                                    collate_fn=sst_dev_data.collate_fn)
-    
-    para_train_data = SentencePairDataset(para_train_data, args)
-    para_dev_data = SentencePairDataset(para_dev_data, args)
-
-    para_train_dataloader = DataLoader(para_train_data, shuffle=True, batch_size=args.batch_size,
-                                      collate_fn=para_train_data.collate_fn, num_workers=4)
-    para_dev_dataloader = DataLoader(para_dev_data, shuffle=False, batch_size=args.batch_size,
-                                    collate_fn=para_dev_data.collate_fn, num_workers=4)
-    
-    sts_train_data = SentencePairDataset(sts_train_data, args)
-    sts_dev_data = SentencePairDataset(sts_dev_data, args)
-
-    sts_train_dataloader = DataLoader(sts_train_data, shuffle=True, batch_size=args.batch_size, 
-                                      collate_fn=sts_train_data.collate_fn)
-    sts_dev_dataloader = DataLoader(sts_dev_data, shuffle=False, batch_size=args.batch_size, 
-                                    collate_fn=sts_dev_data.collate_fn)
-=======
     sst_train_dataloader = DataLoader(
         sst_train_data, shuffle=True, batch_size=args.batch_size, collate_fn=sst_train_data.collate_fn)
     sst_dev_dataloader = DataLoader(
@@ -535,7 +505,6 @@
         sts_train_data, shuffle=True, batch_size=args.batch_size, collate_fn=sts_train_data.collate_fn)
     sts_dev_dataloader = DataLoader(
         sts_dev_data, shuffle=False, batch_size=args.batch_size, collate_fn=sts_dev_data.collate_fn)
->>>>>>> 926f8a78
 
     print("========================Data loaded========================")
 
@@ -578,50 +547,6 @@
             for batch in tqdm(dataloader, desc=f'train-{epoch}', disable=TQDM_DISABLE):
                 optimizer.zero_grad()
 
-<<<<<<< HEAD
-                with torch.cuda.amp.autocast():
-                    if dataloader == sst_train_dataloader:
-                        input_ids, attention_mask, labels = (
-                            batch['token_ids'].to(device),
-                            batch['attention_mask'].to(device), 
-                            batch['labels'].to(device)
-                        )
-                        logits = model.predict_sentiment(input_ids, attention_mask)
-                        loss = (F.cross_entropy(logits, labels.view(-1), reduction='sum') / args.batch_size)
-
-                    elif dataloader == para_train_dataloader:
-                        input_ids_1, attention_mask_1, input_ids_2, attention_mask_2, labels = (
-                            batch['token_ids_1'].to(device),
-                            batch['attention_mask_1'].to(device),
-                            batch['token_ids_2'].to(device),
-                            batch['attention_mask_2'].to(device),
-                            batch['labels'].to(device),
-                        )
-                        logits = model.predict_paraphrase(input_ids_1, attention_mask_1, input_ids_2, attention_mask_2)
-                        logits = torch.sigmoid(logits)  # sigmoid
-                        loss = F.binary_cross_entropy_with_logits(logits.squeeze(), labels.float())
-
-                    elif dataloader == sts_train_dataloader:
-                        input_ids_1, attention_mask_1, input_ids_2, attention_mask_2, labels = (
-                            batch['token_ids_1'].to(device),
-                            batch['attention_mask_1'].to(device),
-                            batch['token_ids_2'].to(device),
-                            batch['attention_mask_2'].to(device),
-                            batch['labels'].to(device),
-                        )
-                        if args.option == 'pretrain':
-                            logits = model.predict_similarity(input_ids_1, attention_mask_1, input_ids_2, attention_mask_2)
-                            loss = F.mse_loss(logits.squeeze(), labels.float())
-                        else:
-                            labels_scaled = labels.float() / 5.0
-                            cos_sim = model.predict_similarity(input_ids_1, attention_mask_1, input_ids_2, attention_mask_2)
-                            loss = F.mse_loss(cos_sim.squeeze(), labels_scaled)
-
-                scaler.scale(loss).backward()
-                scaler.step(optimizer)
-                scaler.update()
-
-=======
                 if dataloader == sst_train_dataloader:
                     input_ids, attention_mask, labels = (
                         batch['token_ids'].to(device),
@@ -663,27 +588,20 @@
                             input_ids_1, attention_mask_1, input_ids_2, attention_mask_2)
                         loss = F.mse_loss(cos_sim.squeeze(), labels_scaled)
 
-                loss.backward()
-                optimizer.step()
->>>>>>> 926f8a78
+                scaler.scale(loss).backward()
+                scaler.step(optimizer)
+                scaler.update()
+
                 train_loss += loss.item()
                 num_batches += 1
 
         train_loss = train_loss / num_batches
 
-<<<<<<< HEAD
-        sentiment_accuracy, sst_y_pred, sst_sent_ids,\
-            paraphrase_accuracy, para_y_pred, para_sent_ids, \
-                sts_corr, sts_y_pred, sts_sent_ids = model_eval_multitask(
-            sst_dev_dataloader, para_dev_dataloader, sts_dev_dataloader, model, device
-        )
-=======
         sentiment_accuracy, sst_y_pred, sst_sent_ids, \
             paraphrase_accuracy, para_y_pred, para_sent_ids, \
             sts_corr, sts_y_pred, sts_sent_ids = model_eval_multitask(
                 sst_dev_dataloader, para_dev_dataloader, sts_dev_dataloader, model, device
             )
->>>>>>> 926f8a78
 
         avg_normalized_score = (sentiment_accuracy +
                                 paraphrase_accuracy + ((sts_corr + 1) / 2)) / 3
