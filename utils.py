import fnmatch
from typing import Dict, List, Optional, Union, Tuple, BinaryIO
import os
import sys
import json
import tempfile
import copy
from tqdm.auto import tqdm
from functools import partial
from urllib.parse import urlparse
from pathlib import Path
import requests
from hashlib import sha256
from filelock import FileLock
import importlib_metadata
import torch
import torch.nn as nn
from torch import Tensor
import matplotlib.pyplot as plt
import fnmatch

__version__ = "4.0.0"
_torch_version = importlib_metadata.version("torch")

hf_cache_home = os.path.expanduser(os.getenv("HF_HOME", os.path.join(
    os.getenv("XDG_CACHE_HOME", "~/.cache"), "huggingface")))
default_cache_path = os.path.join(hf_cache_home, "transformers")
PYTORCH_PRETRAINED_BERT_CACHE = os.getenv(
    "PYTORCH_PRETRAINED_BERT_CACHE", default_cache_path)
PYTORCH_TRANSFORMERS_CACHE = os.getenv(
    "PYTORCH_TRANSFORMERS_CACHE", PYTORCH_PRETRAINED_BERT_CACHE)
TRANSFORMERS_CACHE = os.getenv(
    "TRANSFORMERS_CACHE", PYTORCH_TRANSFORMERS_CACHE)

PRESET_MIRROR_DICT = {
    "tuna": "https://mirrors.tuna.tsinghua.edu.cn/hugging-face-models",
    "bfsu": "https://mirrors.bfsu.edu.cn/hugging-face-models",
}
HUGGINGFACE_CO_PREFIX = "https://hf-mirror.com/{model_id}/resolve/{revision}/{filename}"
WEIGHTS_NAME = "pytorch_model.bin"
CONFIG_NAME = "config.json"


def visualize_json(json_path):
    name = json_path.split('/')[-1].split('_')[0]

    with open(json_path, 'r') as file:
        data = json.load(file)

    epochs = data['epoch']
    train_loss = data['train_loss']
    train_acc = data['train_acc']
    train_f1 = data['train_f1']
    dev_acc = data['dev_acc']
    dev_f1 = data['dev_f1']
    test_acc = data.get('test_acc')

    fig, axs = plt.subplots(2, 2, figsize=(10, 6))

    # Plot Train Loss
    axs[0, 0].plot(epochs, train_loss, label='Train Loss')
    axs[0, 0].set_xlabel('Epoch')
    axs[0, 0].set_ylabel('Loss')
    axs[0, 0].set_title('Train Loss')
    axs[0, 0].legend()

    # Plot Train Accuracy
    axs[0, 1].plot(epochs, train_acc, label='Train Accuracy', color='orange')
    axs[0, 1].set_xlabel('Epoch')
    axs[0, 1].set_ylabel('Accuracy')
    axs[0, 1].set_title('Train Accuracy')
    axs[0, 1].legend()

    # Plot Train F1 Score
    axs[1, 0].plot(epochs, train_f1, label='Train F1', color='green')
    axs[1, 0].set_xlabel('Epoch')
    axs[1, 0].set_ylabel('F1 Score')
    axs[1, 0].set_title('Train F1 Score')
    axs[1, 0].legend()

    # Plot Development Accuracy
    axs[1, 1].plot(epochs, dev_acc, label='Dev Accuracy', color='red')
    axs[1, 1].set_xlabel('Epoch')
    axs[1, 1].set_ylabel('Accuracy')
    axs[1, 1].set_title('Dev Accuracy')
    axs[1, 1].legend()

    # Add a central title
    fig.suptitle(f'Training statistics for {name.upper()}', fontsize=16)
    plt.tight_layout()


def visualize_multitask(json_path):
    name = json_path.split('/')[-1].split('_')[0]

    with open(json_path, 'r') as file:
        data = json.load(file)

    epochs = data["epoch"]

    # Training metrics
    train_loss = data["train_loss"]
    train_sentiment_acc = data["train_sentiment_acc"]
    train_paraphrase_acc = data["train_paraphrase_acc"]
    train_sts_corr = data["train_sts_corr"]
    train_avg = data["train_avg_normalized_score"]

    # Test metrics
    test_sentiment_accuracy = data["test_sentiment_accuracy"]
    test_paraphrase_accuracy = data["test_paraphrase_accuracy"]
    test_sts_corr = data["test_sts_corr"]

<<<<<<< HEAD
    fig, axs = plt.subplots(2, 2, figsize=(14, 10))
    
    # Plotting each metric in a separate subplot
    axs[0, 0].plot(epochs, train_loss, label='Train Loss', color='r')
    axs[0, 0].set_title('Train Loss')
    axs[0, 0].set_xlabel('Epochs')
    axs[0, 0].set_ylabel('Loss')
    axs[0, 0].grid(True)
=======
    fig, (ax1, ax2) = plt.subplots(1, 2, figsize=(14, 6))

    # First figure - Dev metrics
    # ax1.plot(epochs, train_loss, label='Train Loss')
    ax1.plot(epochs, train_sentiment_acc,
             label='Dev Sentiment Accuracy', linewidth=2)
    ax1.plot(epochs, train_paraphrase_acc,
             label='Dev Paraphrase Accuracy', linewidth=2)
    ax1.plot(epochs, train_sts_corr, label='Dev STS Correlation', linewidth=2)
    # ax1.plot(epochs, train_avg, label='Dev Avg Score')
    ax1.set_title(f'Training Metrics for {name.upper()}', fontsize=14)
    ax1.set_xlabel('Epochs', fontsize=12)
    ax1.set_ylabel('Metrics', fontsize=12)
    ax1.legend(fontsize=14)
    ax1.grid(True)

    # Second figure - Training Loss
    ax2.plot(epochs, train_loss, label='Training Loss', linewidth=2)
    # ax2.plot(epochs, test_paraphrase_accuracy,
    #          label='Test Paraphrase Accuracy')
    # ax2.plot(epochs, test_sts_corr, label='Test STS Correlation')
    ax2.set_title(f'Training loss for {name.upper()}', fontsize=14)
    ax2.set_xlabel('Epochs', fontsize=12)
    ax2.set_ylabel('Loss', fontsize=12)
    ax2.legend(fontsize=14)
    ax2.grid(True)
>>>>>>> 926f8a78

    axs[0, 1].plot(epochs, train_sentiment_acc, label='Train Sentiment Accuracy', color='g')
    axs[0, 1].set_title('Train Sentiment Accuracy')
    axs[0, 1].set_xlabel('Epochs')
    axs[0, 1].set_ylabel('Accuracy')
    axs[0, 1].grid(True)

    axs[1, 0].plot(epochs, train_paraphrase_acc, label='Train Paraphrase Accuracy', color='b')
    axs[1, 0].set_title('Train Paraphrase Accuracy')
    axs[1, 0].set_xlabel('Epochs')
    axs[1, 0].set_ylabel('Accuracy')
    axs[1, 0].grid(True)

    axs[1, 1].plot(epochs, train_sts_corr, label='Train STS Correlation', color='c')
    axs[1, 1].set_title('Train STS Correlation')
    axs[1, 1].set_xlabel('Epochs')
    axs[1, 1].set_ylabel('Correlation')
    axs[1, 1].grid(True)

    plt.suptitle(f'Training Metrics for {name.upper()} - Baseline Model', fontsize=16)
    plt.tight_layout(rect=[0, 0.03, 1, 0.95])
    plt.show()

<<<<<<< HEAD
=======
    return test_sentiment_accuracy, test_paraphrase_accuracy, test_sts_corr

>>>>>>> 926f8a78

def is_torch_available():
    return True


def is_tf_available():
    return False


def is_remote_url(url_or_filename):
    parsed = urlparse(url_or_filename)
    return parsed.scheme in ("http", "https")


def http_get(url: str, temp_file: BinaryIO, proxies=None, resume_size=0, headers: Optional[Dict[str, str]] = None):
    headers = copy.deepcopy(headers)
    if resume_size > 0:
        headers["Range"] = "bytes=%d-" % (resume_size,)
    r = requests.get(url, stream=True, proxies=proxies, headers=headers)
    r.raise_for_status()
    content_length = r.headers.get("Content-Length")
    total = resume_size + \
        int(content_length) if content_length is not None else None
    progress = tqdm(
        unit="B",
        unit_scale=True,
        total=total,
        initial=resume_size,
        desc="Downloading",
        disable=False,
    )
    for chunk in r.iter_content(chunk_size=1024):
        if chunk:  # filter out keep-alive new chunks
            progress.update(len(chunk))
            temp_file.write(chunk)
    progress.close()


def url_to_filename(url: str, etag: Optional[str] = None) -> str:
    url_bytes = url.encode("utf-8")
    filename = sha256(url_bytes).hexdigest()

    if etag:
        etag_bytes = etag.encode("utf-8")
        filename += "." + sha256(etag_bytes).hexdigest()

    if url.endswith(".h5"):
        filename += ".h5"

    return filename


def hf_bucket_url(
    model_id: str, filename: str, subfolder: Optional[str] = None, revision: Optional[str] = None, mirror=None
) -> str:
    if subfolder is not None:
        filename = f"{subfolder}/{filename}"

    if mirror:
        endpoint = PRESET_MIRROR_DICT.get(mirror, mirror)
        legacy_format = "/" not in model_id
        if legacy_format:
            return f"{endpoint}/{model_id}-{filename}"
        else:
            return f"{endpoint}/{model_id}/{filename}"

    if revision is None:
        revision = "main"
    return HUGGINGFACE_CO_PREFIX.format(model_id=model_id, revision=revision, filename=filename)


def http_user_agent(user_agent: Union[Dict, str, None] = None) -> str:
    ua = "transformers/{}; python/{}".format(
        __version__, sys.version.split()[0])
    if is_torch_available():
        ua += f"; torch/{_torch_version}"
    if is_tf_available():
        ua += f"; tensorflow/{_tf_version}"
    if isinstance(user_agent, dict):
        ua += "; " + "; ".join("{}/{}".format(k, v)
                               for k, v in user_agent.items())
    elif isinstance(user_agent, str):
        ua += "; " + user_agent
    return ua


def get_from_cache(
    url: str,
    cache_dir=None,
    force_download=False,
    proxies=None,
    etag_timeout=10,
    resume_download=False,
    user_agent: Union[Dict, str, None] = None,
    use_auth_token: Union[bool, str, None] = None,
    local_files_only=False,
) -> Optional[str]:
    if cache_dir is None:
        cache_dir = TRANSFORMERS_CACHE
    if isinstance(cache_dir, Path):
        cache_dir = str(cache_dir)

    os.makedirs(cache_dir, exist_ok=True)

    headers = {"user-agent": http_user_agent(user_agent)}
    if isinstance(use_auth_token, str):
        headers["authorization"] = "Bearer {}".format(use_auth_token)
    elif use_auth_token:
        token = HfFolder.get_token()
        if token is None:
            raise EnvironmentError(
                "You specified use_auth_token=True, but a huggingface token was not found.")
        headers["authorization"] = "Bearer {}".format(token)

    url_to_download = url
    etag = None
    if not local_files_only:
        try:
            r = requests.head(url, headers=headers, allow_redirects=False,
                              proxies=proxies, timeout=etag_timeout)
            r.raise_for_status()
            etag = r.headers.get("X-Linked-Etag") or r.headers.get("ETag")
            # We favor a custom header indicating the etag of the linked resource, and
            # we fallback to the regular etag header.
            # If we don't have any of those, raise an error.
            if etag is None:
                raise OSError(
                    "Distant resource does not have an ETag, we won't be able to reliably ensure reproducibility."
                )
            # In case of a redirect,
            # save an extra redirect on the request.get call,
            # and ensure we download the exact atomic version even if it changed
            # between the HEAD and the GET (unlikely, but hey).
            if 300 <= r.status_code <= 399:
                url_to_download = r.headers["Location"]
        except (requests.exceptions.ConnectionError, requests.exceptions.Timeout):
            # etag is already None
            pass

    filename = url_to_filename(url, etag)

    # get cache path to put the file
    cache_path = os.path.join(cache_dir, filename)

    # etag is None == we don't have a connection or we passed local_files_only.
    # try to get the last downloaded one
    if etag is None:
        if os.path.exists(cache_path):
            return cache_path
        else:
            matching_files = [
                file
                for file in fnmatch.filter(os.listdir(cache_dir), filename.split(".")[0] + ".*")
                if not file.endswith(".json") and not file.endswith(".lock")
            ]
            if len(matching_files) > 0:
                return os.path.join(cache_dir, matching_files[-1])
            else:
                # If files cannot be found and local_files_only=True,
                # the models might've been found if local_files_only=False
                # Notify the user about that
                if local_files_only:
                    raise FileNotFoundError(
                        "Cannot find the requested files in the cached path and outgoing traffic has been"
                        " disabled. To enable model look-ups and downloads online, set 'local_files_only'"
                        " to False."
                    )
                else:
                    raise ValueError(
                        "Connection error, and we cannot find the requested files in the cached path."
                        " Please try again or make sure your Internet connection is on."
                    )

    # From now on, etag is not None.
    if os.path.exists(cache_path) and not force_download:
        return cache_path

    # Prevent parallel downloads of the same file with a lock.
    lock_path = cache_path + ".lock"
    with FileLock(lock_path):

        # If the download just completed while the lock was activated.
        if os.path.exists(cache_path) and not force_download:
            # Even if returning early like here, the lock will be released.
            return cache_path

        if resume_download:
            incomplete_path = cache_path + ".incomplete"

            @contextmanager
            def _resumable_file_manager() -> "io.BufferedWriter":
                with open(incomplete_path, "ab") as f:
                    yield f

            temp_file_manager = _resumable_file_manager
            if os.path.exists(incomplete_path):
                resume_size = os.stat(incomplete_path).st_size
            else:
                resume_size = 0
        else:
            temp_file_manager = partial(
                tempfile.NamedTemporaryFile, mode="wb", dir=cache_dir, delete=False)
            resume_size = 0

        # Download to temporary file, then copy to cache dir once finished.
        # Otherwise you get corrupt cache entries if the download gets interrupted.
        with temp_file_manager() as temp_file:
            http_get(url_to_download, temp_file, proxies=proxies,
                     resume_size=resume_size, headers=headers)

        os.replace(temp_file.name, cache_path)

        meta = {"url": url, "etag": etag}
        meta_path = cache_path + ".json"
        with open(meta_path, "w") as meta_file:
            json.dump(meta, meta_file)

    return cache_path


def cached_path(
    url_or_filename,
    cache_dir=None,
    force_download=False,
    proxies=None,
    resume_download=False,
    user_agent: Union[Dict, str, None] = None,
    extract_compressed_file=False,
    force_extract=False,
    use_auth_token: Union[bool, str, None] = None,
    local_files_only=False,
) -> Optional[str]:
    if cache_dir is None:
        cache_dir = TRANSFORMERS_CACHE
    if isinstance(url_or_filename, Path):
        url_or_filename = str(url_or_filename)
    if isinstance(cache_dir, Path):
        cache_dir = str(cache_dir)

    if is_remote_url(url_or_filename):
        # URL, so get it from the cache (downloading if necessary)
        output_path = get_from_cache(
            url_or_filename,
            cache_dir=cache_dir,
            force_download=force_download,
            proxies=proxies,
            resume_download=resume_download,
            user_agent=user_agent,
            use_auth_token=use_auth_token,
            local_files_only=local_files_only,
        )
    elif os.path.exists(url_or_filename):
        # File, and it exists.
        output_path = url_or_filename
    elif urlparse(url_or_filename).scheme == "":
        # File, but it doesn't exist.
        raise EnvironmentError("file {} not found".format(url_or_filename))
    else:
        # Something unknown
        raise ValueError(
            "unable to parse {} as a URL or as a local path".format(url_or_filename))

    if extract_compressed_file:
        if not is_zipfile(output_path) and not tarfile.is_tarfile(output_path):
            return output_path

        # Path where we extract compressed archives
        # We avoid '.' in dir name and add "-extracted" at the end: "./model.zip" => "./model-zip-extracted/"
        output_dir, output_file = os.path.split(output_path)
        output_extract_dir_name = output_file.replace(".", "-") + "-extracted"
        output_path_extracted = os.path.join(
            output_dir, output_extract_dir_name)

        if os.path.isdir(output_path_extracted) and os.listdir(output_path_extracted) and not force_extract:
            return output_path_extracted

        # Prevent parallel extractions
        lock_path = output_path + ".lock"
        with FileLock(lock_path):
            shutil.rmtree(output_path_extracted, ignore_errors=True)
            os.makedirs(output_path_extracted)
            if is_zipfile(output_path):
                with ZipFile(output_path, "r") as zip_file:
                    zip_file.extractall(output_path_extracted)
                    zip_file.close()
            elif tarfile.is_tarfile(output_path):
                tar_file = tarfile.open(output_path)
                tar_file.extractall(output_path_extracted)
                tar_file.close()
            else:
                raise EnvironmentError(
                    "Archive format of {} could not be identified".format(output_path))

        return output_path_extracted

    return output_path


def get_parameter_dtype(parameter: Union[nn.Module]):
    try:
        return next(parameter.parameters()).dtype
    except StopIteration:
        # For nn.DataParallel compatibility in PyTorch 1.5

        def find_tensor_attributes(module: nn.Module) -> List[Tuple[str, Tensor]]:
            tuples = [(k, v)
                      for k, v in module.__dict__.items() if torch.is_tensor(v)]
            return tuples

        gen = parameter._named_members(get_members_fn=find_tensor_attributes)
        first_tuple = next(gen)
        return first_tuple[1].dtype


def get_extended_attention_mask(attention_mask: Tensor, dtype) -> Tensor:
    # attention_mask [batch_size, seq_length]
    assert attention_mask.dim() == 2
    # [batch_size, 1, 1, seq_length] for multi-head attention
    extended_attention_mask = attention_mask[:, None, None, :]
    extended_attention_mask = extended_attention_mask.to(
        dtype=dtype)  # fp16 compatibility
    extended_attention_mask = (1.0 - extended_attention_mask) * -10000.0
    return extended_attention_mask<|MERGE_RESOLUTION|>--- conflicted
+++ resolved
@@ -110,16 +110,6 @@
     test_paraphrase_accuracy = data["test_paraphrase_accuracy"]
     test_sts_corr = data["test_sts_corr"]
 
-<<<<<<< HEAD
-    fig, axs = plt.subplots(2, 2, figsize=(14, 10))
-    
-    # Plotting each metric in a separate subplot
-    axs[0, 0].plot(epochs, train_loss, label='Train Loss', color='r')
-    axs[0, 0].set_title('Train Loss')
-    axs[0, 0].set_xlabel('Epochs')
-    axs[0, 0].set_ylabel('Loss')
-    axs[0, 0].grid(True)
-=======
     fig, (ax1, ax2) = plt.subplots(1, 2, figsize=(14, 6))
 
     # First figure - Dev metrics
@@ -146,35 +136,12 @@
     ax2.set_ylabel('Loss', fontsize=12)
     ax2.legend(fontsize=14)
     ax2.grid(True)
->>>>>>> 926f8a78
-
-    axs[0, 1].plot(epochs, train_sentiment_acc, label='Train Sentiment Accuracy', color='g')
-    axs[0, 1].set_title('Train Sentiment Accuracy')
-    axs[0, 1].set_xlabel('Epochs')
-    axs[0, 1].set_ylabel('Accuracy')
-    axs[0, 1].grid(True)
-
-    axs[1, 0].plot(epochs, train_paraphrase_acc, label='Train Paraphrase Accuracy', color='b')
-    axs[1, 0].set_title('Train Paraphrase Accuracy')
-    axs[1, 0].set_xlabel('Epochs')
-    axs[1, 0].set_ylabel('Accuracy')
-    axs[1, 0].grid(True)
-
-    axs[1, 1].plot(epochs, train_sts_corr, label='Train STS Correlation', color='c')
-    axs[1, 1].set_title('Train STS Correlation')
-    axs[1, 1].set_xlabel('Epochs')
-    axs[1, 1].set_ylabel('Correlation')
-    axs[1, 1].grid(True)
-
-    plt.suptitle(f'Training Metrics for {name.upper()} - Baseline Model', fontsize=16)
-    plt.tight_layout(rect=[0, 0.03, 1, 0.95])
+
+    plt.tight_layout()
     plt.show()
 
-<<<<<<< HEAD
-=======
     return test_sentiment_accuracy, test_paraphrase_accuracy, test_sts_corr
 
->>>>>>> 926f8a78
 
 def is_torch_available():
     return True
